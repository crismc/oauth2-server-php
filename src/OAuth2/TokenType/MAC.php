--- conflicted
+++ resolved
@@ -6,7 +6,6 @@
 class OAuth2_TokenType_MAC extends OAuth2_TokenType_Bearer
 {
     private $response;
-<<<<<<< HEAD
     private $config;
     private $nonceStorage;
 
@@ -18,8 +17,6 @@
         ), $config);
         $this->nonceStorage = $nonceStorage;
     }
-=======
->>>>>>> fb6bab22
 
     public function getTokenType()
     {
@@ -30,24 +27,16 @@
     {
         $headers = $request->headers('AUTHORIZATION');
 
-<<<<<<< HEAD
         if (empty($headers) || 0 !== strpos($headers, $this->config['token_mac_header_name'])) {
-=======
-        if (empty($headers) || 0 !== strpos($headers, 'MAC ')) {
->>>>>>> fb6bab22
             $this->response = new OAuth2_Response_Error(400, 'invalid_request', 'Malformed auth header');
             return null;
         }
 
         $macInfo = array();
 
-<<<<<<< HEAD
         $tokens = explode(',', trim(str_replace($this->config['token_mac_header_name'], '', $headers)));
-=======
-        $tokens = explode(',', trim(str_replace('MAC', '', $headers)));
->>>>>>> fb6bab22
 
-            // In the format Key="Value"
+        // In the format Key="Value"
         foreach ($tokens as $token) {
             list($key, $value) = preg_split("/\=/", trim($token), 2);
 
@@ -55,7 +44,6 @@
             $macInfo[$key] = preg_replace('/^"|"$/', '', $value);
         }
 
-<<<<<<< HEAD
         if (!isset($macInfo['nonce']) || !isset($macInfo['ts']) || !isset($macInfo['mac'])) {
             $this->response = new OAuth2_Response_Error(400, 'invalid_request', 'Malformed auth header');
             return null;
@@ -74,8 +62,6 @@
         // request was successful - mark the nonce as used
         $this->nonceStorage->markNonceAsUsed($macInfo['nonce']);
 
-=======
->>>>>>> fb6bab22
         return $macInfo['id'];
     }
 
